from .bottom_up_aic import BottomUpAicDataset
from .bottom_up_coco import BottomUpCocoDataset
from .bottom_up_crowdpose import BottomUpCrowdPoseDataset
<<<<<<< HEAD
from .bottom_up_apt import BottomUpAPTDataset

__all__ = ['BottomUpCocoDataset', 'BottomUpCrowdPoseDataset', 'BottomUpAPTDataset']
#__all__ = ['BottomUpCocoDataset', 'BottomUpCrowdPoseDataset']
=======
from .bottom_up_mhp import BottomUpMhpDataset

__all__ = [
    'BottomUpCocoDataset', 'BottomUpCrowdPoseDataset', 'BottomUpMhpDataset',
    'BottomUpAicDataset'
]
>>>>>>> d0267255
<|MERGE_RESOLUTION|>--- conflicted
+++ resolved
@@ -1,16 +1,11 @@
 from .bottom_up_aic import BottomUpAicDataset
 from .bottom_up_coco import BottomUpCocoDataset
 from .bottom_up_crowdpose import BottomUpCrowdPoseDataset
-<<<<<<< HEAD
+from .bottom_up_mhp import BottomUpMhpDataset
 from .bottom_up_apt import BottomUpAPTDataset
-
-__all__ = ['BottomUpCocoDataset', 'BottomUpCrowdPoseDataset', 'BottomUpAPTDataset']
-#__all__ = ['BottomUpCocoDataset', 'BottomUpCrowdPoseDataset']
-=======
-from .bottom_up_mhp import BottomUpMhpDataset
 
 __all__ = [
     'BottomUpCocoDataset', 'BottomUpCrowdPoseDataset', 'BottomUpMhpDataset',
-    'BottomUpAicDataset'
-]
->>>>>>> d0267255
+    'BottomUpAicDataset',
+    'BottomUpAPTDataset']
+]