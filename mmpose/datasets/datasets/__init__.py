--- conflicted
+++ resolved
@@ -1,46 +1,31 @@
 from ...deprecated import (TopDownFreiHandDataset, TopDownOneHand10KDataset,
                            TopDownPanopticDataset)
-<<<<<<< HEAD
-from .bottom_up import BottomUpCocoDataset, BottomUpCrowdPoseDataset, BottomUpAPTDataset
-from .hand import (FreiHandDataset, InterHand2DDataset, OneHand10KDataset,
-                   PanopticDataset)
-=======
 from .animal import (AnimalATRWDataset, AnimalFlyDataset, AnimalHorse10Dataset,
                      AnimalLocustDataset, AnimalMacaqueDataset,
                      AnimalZebraDataset)
 from .body3d import Body3DH36MDataset
 from .bottom_up import (BottomUpAicDataset, BottomUpCocoDataset,
-                        BottomUpCrowdPoseDataset, BottomUpMhpDataset)
+                        BottomUpCrowdPoseDataset, BottomUpMhpDataset,
+						BottomUpAPTDataset)
 from .face import (Face300WDataset, FaceAFLWDataset, FaceCOFWDataset,
                    FaceWFLWDataset)
 from .fashion import DeepFashionDataset
 from .hand import (FreiHandDataset, InterHand2DDataset, InterHand3DDataset,
                    OneHand10KDataset, PanopticDataset)
->>>>>>> d0267255
 from .mesh import (MeshAdversarialDataset, MeshH36MDataset, MeshMixDataset,
                    MoshDataset)
 from .top_down import (TopDownAicDataset, TopDownCocoDataset,
                        TopDownCocoWholeBodyDataset, TopDownCrowdPoseDataset,
-<<<<<<< HEAD
-                       TopDownJhmdbDataset, TopDownMpiiDataset,
-                       TopDownMpiiTrbDataset, TopDownOCHumanDataset,
-                       TopDownPoseTrack18Dataset, TopDownAPTDataset)
-
-__all__ = ['TopDownAPTDataset','BottomUpAPTDataset'
-    'TopDownCocoDataset', 'BottomUpCocoDataset', 'TopDownMpiiDataset',
-    'TopDownMpiiTrbDataset', 'OneHand10KDataset', 'PanopticDataset',
-    'FreiHandDataset', 'InterHand2DDataset', 'TopDownOCHumanDataset',
-=======
                        TopDownJhmdbDataset, TopDownMhpDataset,
                        TopDownMpiiDataset, TopDownMpiiTrbDataset,
-                       TopDownOCHumanDataset, TopDownPoseTrack18Dataset)
+                       TopDownOCHumanDataset, TopDownPoseTrack18Dataset,
+					   TopDownAPTDataset)
 
 __all__ = [
     'TopDownCocoDataset', 'BottomUpCocoDataset', 'BottomUpMhpDataset',
     'BottomUpAicDataset', 'TopDownMpiiDataset', 'TopDownMpiiTrbDataset',
     'OneHand10KDataset', 'PanopticDataset', 'FreiHandDataset',
     'InterHand2DDataset', 'InterHand3DDataset', 'TopDownOCHumanDataset',
->>>>>>> d0267255
     'TopDownAicDataset', 'TopDownCocoWholeBodyDataset', 'MeshH36MDataset',
     'MeshMixDataset', 'MoshDataset', 'MeshAdversarialDataset',
     'TopDownCrowdPoseDataset', 'BottomUpCrowdPoseDataset',
@@ -50,5 +35,6 @@
     'Face300WDataset', 'FaceAFLWDataset', 'FaceWFLWDataset', 'FaceCOFWDataset',
     'Body3DH36MDataset', 'AnimalHorse10Dataset', 'AnimalMacaqueDataset',
     'AnimalFlyDataset', 'AnimalLocustDataset', 'AnimalZebraDataset',
-    'AnimalATRWDataset'
+    'AnimalATRWDataset',
+    'TopDownAPTDataset','BottomUpAPTDataset'
 ]