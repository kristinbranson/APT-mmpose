--- conflicted
+++ resolved
@@ -14,7 +14,8 @@
     TopDownFreiHandDataset, TopDownJhmdbDataset, TopDownMhpDataset,
     TopDownMpiiDataset, TopDownMpiiTrbDataset, TopDownOCHumanDataset,
     TopDownOneHand10KDataset, TopDownPanopticDataset,
-    TopDownPoseTrack18Dataset)
+    TopDownPoseTrack18Dataset,
+	TopDownAPTDataset)
 
 __all__ = [
     'AnimalATRWDataset', 'TopDownCocoDataset', 'BottomUpCocoDataset',
@@ -25,14 +26,8 @@
     'MeshMixDataset', 'MoshDataset', 'MeshAdversarialDataset',
     'TopDownCrowdPoseDataset', 'BottomUpCrowdPoseDataset',
     'TopDownFreiHandDataset', 'TopDownOneHand10KDataset',
-    'TopDownPanopticDataset', 'TopDownPoseTrack18Dataset',
-<<<<<<< HEAD
-    'TopDownJhmdbDataset', 'build_dataloader', 'build_dataset', 'Compose','TopDownAPTDataset',
-    'DistributedSampler', 'DATASETS', 'PIPELINES'
-=======
-    'TopDownJhmdbDataset', 'TopDownMhpDataset', 'Face300WDataset',
     'AnimalHorse10Dataset', 'AnimalMacaqueDataset', 'AnimalFlyDataset',
     'AnimalLocustDataset', 'AnimalZebraDataset', 'build_dataloader',
-    'build_dataset', 'Compose', 'DistributedSampler', 'DATASETS', 'PIPELINES'
->>>>>>> d0267255
+    'build_dataset', 'Compose', 'DistributedSampler', 'DATASETS', 'PIPELINES',
+    'TopDownAPTDataset',
 ]